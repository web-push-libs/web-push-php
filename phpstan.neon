parameters:
    level: 7
    paths:
        - src
    checkMissingIterableValueType: false
    ignoreErrors:
<<<<<<< HEAD
        - '#arameter .* of function openssl_pkey_derive expects resource\, string given\.#'
includes:
    - vendor/phpstan/phpstan-strict-rules/rules.neon
    - vendor/phpstan/phpstan-phpunit/extension.neon
    - vendor/phpstan/phpstan-phpunit/rules.neon
    - vendor/phpstan/phpstan-deprecation-rules/rules.neon
    - vendor/phpstan/phpstan-beberlei-assert/extension.neon
    - vendor/thecodingmachine/phpstan-safe-rule/phpstan-safe-rule.neon
    - vendor/phpstan/phpstan/conf/bleedingEdge.neon
=======
        - '#Unreachable statement \- code above always terminates\.#'
>>>>>>> eddd95ca
<|MERGE_RESOLUTION|>--- conflicted
+++ resolved
@@ -4,8 +4,7 @@
         - src
     checkMissingIterableValueType: false
     ignoreErrors:
-<<<<<<< HEAD
-        - '#arameter .* of function openssl_pkey_derive expects resource\, string given\.#'
+        - '#Parameter .* of function openssl_pkey_derive expects resource\, string given\.#'
 includes:
     - vendor/phpstan/phpstan-strict-rules/rules.neon
     - vendor/phpstan/phpstan-phpunit/extension.neon
@@ -13,7 +12,4 @@
     - vendor/phpstan/phpstan-deprecation-rules/rules.neon
     - vendor/phpstan/phpstan-beberlei-assert/extension.neon
     - vendor/thecodingmachine/phpstan-safe-rule/phpstan-safe-rule.neon
-    - vendor/phpstan/phpstan/conf/bleedingEdge.neon
-=======
-        - '#Unreachable statement \- code above always terminates\.#'
->>>>>>> eddd95ca
+    - vendor/phpstan/phpstan/conf/bleedingEdge.neon