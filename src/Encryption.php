--- conflicted
+++ resolved
@@ -52,18 +52,8 @@
         $userPublicKey = Base64Url::decode($userPublicKey);
         $userAuthToken = Base64Url::decode($userAuthToken);
 
-<<<<<<< HEAD
-        list($publicKey, $privateKey) = self::createLocalKey();
-        $localPublicKey = hex2bin(Utils::serializePublicKey($publicKey));
-
-        // get shared secret from user public key and local private key
-        $sharedSecret = (NistCurve::curve256())->mul($publicKey->getPoint(), $privateKey->getSecret())->getX();
-=======
-        $curve = NistCurve::curve256();
-
         // get local key pair
-        $localPrivateKeyObject = $curve->createPrivateKey();
-        $localPublicKeyObject = $curve->createPublicKey($localPrivateKeyObject);
+        list($localPublicKeyObject, $localPrivateKeyObject) = self::createLocalKey();
         $localPublicKey = hex2bin(Utils::serializePublicKey($localPublicKeyObject));
 
         // get user public key object
@@ -74,8 +64,7 @@
         );
 
         // get shared secret from user public key and local private key
-        $sharedSecret = $curve->mul($userPublicKeyObject->getPoint(), $localPrivateKeyObject->getSecret())->getX();
->>>>>>> c09b8e2c
+        $sharedSecret = (NistCurve::curve256())->mul($userPublicKeyObject->getPoint(), $localPrivateKeyObject->getSecret())->getX();
         $sharedSecret = hex2bin(gmp_strval($sharedSecret, 16));
 
         // generate salt
