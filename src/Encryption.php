--- conflicted
+++ resolved
@@ -86,8 +86,6 @@
      */
     public static function deterministicEncrypt(string $payload, string $userPublicKey, string $userAuthToken, string $contentEncoding, array $localKeyObject, string $salt, string $sharedSecret = null): array
     {
-        \App\Profiler::getInstance()->startTimer('deterministicEncrypt (total)');
-
         $userPublicKey = Base64Url::decode($userPublicKey);
         $userAuthToken = Base64Url::decode($userAuthToken);
 
@@ -107,23 +105,16 @@
             gmp_init(bin2hex($userPublicKeyObjectY), 16)
         );
 
-<<<<<<< HEAD
-        \App\Profiler::getInstance()->startTimer('deterministicEncrypt (Busy part)');
         if (!$sharedSecret) {
             // get shared secret from user public key and local private key
             $sharedSecret = $curve->mul($userPublicKeyObject->getPoint(), $localPrivateKeyObject->getSecret())->getX();
             $sharedSecret = str_pad(gmp_strval($sharedSecret, 16), 64, '0', STR_PAD_LEFT);
         }
         $sharedSecret = hex2bin($sharedSecret);
-        \App\Profiler::getInstance()->stopTimer('deterministicEncrypt (Busy part)');
-=======
-        // get shared secret from user public key and local private key
-        $sharedSecret = $curve->mul($userPublicKeyObject->getPoint(), $localPrivateKeyObject->getSecret())->getX();
-        $sharedSecret = hex2bin(str_pad(gmp_strval($sharedSecret, 16), 64, '0', STR_PAD_LEFT));
+
         if (!$sharedSecret) {
             throw new \ErrorException('Failed to convert shared secret from hexadecimal to binary');
         }
->>>>>>> 443e2b19
 
         // section 4.3
         $ikm = self::getIKM($userAuthToken, $userPublicKey, $localPublicKey, $sharedSecret, $contentEncoding);
@@ -143,8 +134,6 @@
         // "The additional data passed to each invocation of AEAD_AES_128_GCM is a zero-length octet sequence."
         $tag = '';
         $encryptedText = openssl_encrypt($payload, 'aes-128-gcm', $contentEncryptionKey, OPENSSL_RAW_DATA, $nonce, $tag);
-
-        \App\Profiler::getInstance()->stopTimer('deterministicEncrypt (total)');
 
         // return values in url safe base64
         return [
