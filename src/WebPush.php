--- conflicted
+++ resolved
@@ -270,7 +270,6 @@
                     throw new \ErrorException('Audience "'.$audience.'"" could not be generated.');
                 }
 
-<<<<<<< HEAD
                 $vapidHeaders = null;
                 $cache_key = null;
                 if ($this->reuseVAPIDHeaders) {
@@ -281,19 +280,16 @@
                 }
 
                 if (!$vapidHeaders) {
+                    if (!$contentEncoding) {
+                        throw new \ErrorException('Subscription should have a content encoding');
+                    }
+
                     $vapidHeaders = VAPID::getVapidHeaders($audience, $vapid['subject'], $vapid['publicKey'], $vapid['privateKey'], $contentEncoding);
                 }
 
                 if ($this->reuseVAPIDHeaders) {
                     $this->vapidHeaders[$cache_key] = $vapidHeaders;
                 }
-=======
-                if (!$contentEncoding) {
-                    throw new \ErrorException('Subscription should have a content encoding');
-                }
-
-                $vapidHeaders = VAPID::getVapidHeaders($audience, $vapid['subject'], $vapid['publicKey'], $vapid['privateKey'], $contentEncoding);
->>>>>>> e29d6577
 
                 $headers['Authorization'] = $vapidHeaders['Authorization'];
 
