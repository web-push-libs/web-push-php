<?php

declare(strict_types=1);

/*
 * This file is part of the WebPush library.
 *
 * (c) Louis Lagrange <lagrange.louis@gmail.com>
 *
 * For the full copyright and license information, please view the LICENSE
 * file that was distributed with this source code.
 */

namespace Minishlink\WebPush;

use Base64Url\Base64Url;
use GuzzleHttp\Client;
use GuzzleHttp\Exception\RequestException;
use GuzzleHttp\Psr7\Request;
use Psr\Http\Message\ResponseInterface;

class WebPush
{
    public const GCM_URL = 'https://android.googleapis.com/gcm/send';
    public const FCM_BASE_URL = 'https://fcm.googleapis.com';

    /**
     * @var Client
     */
    private $client;

    /**
     * @var array
     */
    private $auth;

    /**
     * @var null|array Array of array of Notifications
     */
    private $notifications;

    /**
     * @var array Default options : TTL, urgency, topic, batchSize
     */
    private $defaultOptions;

    /**
     * @var int Automatic padding of payloads, if disabled, trade security for bandwidth
     */
    private $automaticPadding = Encryption::MAX_COMPATIBILITY_PAYLOAD_LENGTH;

    /**
     * @var bool Reuse VAPID headers in the same flush session to improve performance
     */
    private $reuseVAPIDHeaders = false;

    /**
     * @var array Dictionary for VAPID headers cache
     */
    private $vapidHeaders = [];

    /**
     * WebPush constructor.
     *
     * @param array    $auth           Some servers needs authentication
     * @param array    $defaultOptions TTL, urgency, topic, batchSize
     * @param int|null $timeout        Timeout of POST request
     * @param array    $clientOptions
     *
     * @throws \ErrorException
     */
    public function __construct(array $auth = [], array $defaultOptions = [], ?int $timeout = 30, array $clientOptions = [])
    {
        $extensions = [
            'curl' => '[WebPush] curl extension is not loaded but is required. You can fix this in your php.ini.',
            'gmp' => '[WebPush] gmp extension is not loaded but is required for sending push notifications with payload or for VAPID authentication. You can fix this in your php.ini.',
            'mbstring' => '[WebPush] mbstring extension is not loaded but is required for sending push notifications with payload or for VAPID authentication. You can fix this in your php.ini.',
            'openssl' => '[WebPush] openssl extension is not loaded but is required for sending push notifications with payload or for VAPID authentication. You can fix this in your php.ini.',
        ];
        foreach ($extensions as $extension => $message) {
            if (!extension_loaded($extension)) {
                trigger_error($message, E_USER_WARNING);
            }
        }

        if (ini_get('mbstring.func_overload') >= 2) {
            trigger_error("[WebPush] mbstring.func_overload is enabled for str* functions. You must disable it if you want to send push notifications with payload or use VAPID. You can fix this in your php.ini.", E_USER_NOTICE);
        }

        if (isset($auth['VAPID'])) {
            $auth['VAPID'] = VAPID::validate($auth['VAPID']);
        }

        $this->auth = $auth;

        $this->setDefaultOptions($defaultOptions);

        if (!array_key_exists('timeout', $clientOptions) && isset($timeout)) {
            $clientOptions['timeout'] = $timeout;
        }
        $this->client = new Client($clientOptions);
    }

    /**
     * Queue a notification. Will be sent when flush() is called.
     *
<<<<<<< HEAD
     * @param Subscription $subscription
     * @param string|null $payload If you want to send an array or object, json_encode it
=======
     * @param SubscriptionInterface $subscription
     * @param string|null $payload If you want to send an array, json_encode it
     * @param bool $flush If you want to flush directly (usually when you send only one notification)
>>>>>>> 92f4e2bb
     * @param array $options Array with several options tied to this notification. If not set, will use the default options that you can set in the WebPush object
     * @param array $auth Use this auth details instead of what you provided when creating WebPush
     *
     * @throws \ErrorException
     */
<<<<<<< HEAD
    public function queueNotification(Subscription $subscription, ?string $payload = null, array $options = [], array $auth = []): void
=======
    public function sendNotification(SubscriptionInterface $subscription, ?string $payload = null, bool $flush = false, array $options = [], array $auth = [])
>>>>>>> 92f4e2bb
    {
        if (isset($payload)) {
            if (Utils::safeStrlen($payload) > Encryption::MAX_PAYLOAD_LENGTH) {
                throw new \ErrorException('Size of payload must not be greater than '.Encryption::MAX_PAYLOAD_LENGTH.' octets.');
            }

            $contentEncoding = $subscription->getContentEncoding();
            if (!$contentEncoding) {
                throw new \ErrorException('Subscription should have a content encoding');
            }

            $payload = Encryption::padPayload($payload, $this->automaticPadding, $contentEncoding);
        }

        if (array_key_exists('VAPID', $auth)) {
            $auth['VAPID'] = VAPID::validate($auth['VAPID']);
        }

        $this->notifications[] = new Notification($subscription, $payload, $options, $auth);
    }

    /**
     * @param Subscription $subscription
     * @param string|null $payload If you want to send an array or object, json_encode it
     * @param array $options Array with several options tied to this notification. If not set, will use the default options that you can set in the WebPush object
     * @param array $auth Use this auth details instead of what you provided when creating WebPush
     * @return MessageSentReport
     * @throws \ErrorException
     */
    public function sendOneNotification(Subscription $subscription, ?string $payload = null, array $options = [], array $auth = []): MessageSentReport
    {
        $this->queueNotification($subscription, $payload, $options, $auth);
        return $this->flush()->current();
    }

    /**
     * Flush notifications. Triggers the requests.
     *
     * @param null|int $batchSize Defaults the value defined in defaultOptions during instantiation (which defaults to 1000).
     *
     * @return \Generator|MessageSentReport[]
     * @throws \ErrorException
     */
    public function flush(?int $batchSize = null): \Generator
    {
        if (null === $this->notifications || empty($this->notifications)) {
            yield from [];
            return;
        }

        if (null === $batchSize) {
            $batchSize = $this->defaultOptions['batchSize'];
        }

        $batches = array_chunk($this->notifications, $batchSize);

        // reset queue
        $this->notifications = [];

        foreach ($batches as $batch) {
            // for each endpoint server type
            $requests = $this->prepare($batch);

            $promises = [];

            foreach ($requests as $request) {
                $promises[] = $this->client->sendAsync($request)
                    ->then(function ($response) use ($request) {
                        /** @var ResponseInterface $response * */
                        return new MessageSentReport($request, $response);
                    })
                    ->otherwise(function ($reason) {
                        /** @var RequestException $reason **/
                        return new MessageSentReport($reason->getRequest(), $reason->getResponse(), false, $reason->getMessage());
                    });
            }

            foreach ($promises as $promise) {
                yield $promise->wait();
            }
        }

        if ($this->reuseVAPIDHeaders) {
            $this->vapidHeaders = [];
        }
    }

    /**
     * @param array $notifications
     *
     * @return array
     *
     * @throws \ErrorException
     */
    private function prepare(array $notifications): array
    {
        $requests = [];
        /** @var Notification $notification */
        foreach ($notifications as $notification) {
            $subscription = $notification->getSubscription();
            $endpoint = $subscription->getEndpoint();
            $userPublicKey = $subscription->getPublicKey();
            $userAuthToken = $subscription->getAuthToken();
            $contentEncoding = $subscription->getContentEncoding();
            $payload = $notification->getPayload();
            $options = $notification->getOptions($this->getDefaultOptions());
            $auth = $notification->getAuth($this->auth);

            if (!empty($payload) && !empty($userPublicKey) && !empty($userAuthToken)) {
                if (!$contentEncoding) {
                    throw new \ErrorException('Subscription should have a content encoding');
                }

                $encrypted = Encryption::encrypt($payload, $userPublicKey, $userAuthToken, $contentEncoding);
                $cipherText = $encrypted['cipherText'];
                $salt = $encrypted['salt'];
                $localPublicKey = $encrypted['localPublicKey'];

                $headers = [
                    'Content-Type' => 'application/octet-stream',
                    'Content-Encoding' => $contentEncoding,
                ];

                if ($contentEncoding === "aesgcm") {
                    $headers['Encryption'] = 'salt='.Base64Url::encode($salt);
                    $headers['Crypto-Key'] = 'dh='.Base64Url::encode($localPublicKey);
                }

                $encryptionContentCodingHeader = Encryption::getContentCodingHeader($salt, $localPublicKey, $contentEncoding);
                $content = $encryptionContentCodingHeader.$cipherText;

                $headers['Content-Length'] = Utils::safeStrlen($content);
            } else {
                $headers = [
                    'Content-Length' => 0,
                ];

                $content = '';
            }

            $headers['TTL'] = $options['TTL'];

            if (isset($options['urgency'])) {
                $headers['Urgency'] = $options['urgency'];
            }

            if (isset($options['topic'])) {
                $headers['Topic'] = $options['topic'];
            }

            // if GCM
            if (substr($endpoint, 0, strlen(self::GCM_URL)) === self::GCM_URL) {
                if (array_key_exists('GCM', $auth)) {
                    $headers['Authorization'] = 'key='.$auth['GCM'];
                } else {
                    throw new \ErrorException('No GCM API Key specified.');
                }
            }
            // if VAPID (GCM doesn't support it but FCM does)
            elseif (array_key_exists('VAPID', $auth) && $contentEncoding) {
                $audience = parse_url($endpoint, PHP_URL_SCHEME).'://'.parse_url($endpoint, PHP_URL_HOST);
                if (!parse_url($audience)) {
                    throw new \ErrorException('Audience "'.$audience.'"" could not be generated.');
                }

                $vapidHeaders = $this->getVAPIDHeaders($audience, $contentEncoding, $auth['VAPID']);

                $headers['Authorization'] = $vapidHeaders['Authorization'];

                if ($contentEncoding === 'aesgcm') {
                    if (array_key_exists('Crypto-Key', $headers)) {
                        $headers['Crypto-Key'] .= ';'.$vapidHeaders['Crypto-Key'];
                    } else {
                        $headers['Crypto-Key'] = $vapidHeaders['Crypto-Key'];
                    }
                }
            }

            $requests[] = new Request('POST', $endpoint, $headers, $content);
        }

        return $requests;
    }

    /**
     * @return bool
     */
    public function isAutomaticPadding(): bool
    {
        return $this->automaticPadding !== 0;
    }

    /**
     * @return int
     */
    public function getAutomaticPadding()
    {
        return $this->automaticPadding;
    }

    /**
     * @param int|bool $automaticPadding Max padding length
     *
     * @return WebPush
     *
     * @throws \Exception
     */
    public function setAutomaticPadding($automaticPadding): WebPush
    {
        if ($automaticPadding > Encryption::MAX_PAYLOAD_LENGTH) {
            throw new \Exception('Automatic padding is too large. Max is '.Encryption::MAX_PAYLOAD_LENGTH.'. Recommended max is '.Encryption::MAX_COMPATIBILITY_PAYLOAD_LENGTH.' for compatibility reasons (see README).');
        } elseif ($automaticPadding < 0) {
            throw new \Exception('Padding length should be positive or zero.');
        } elseif ($automaticPadding === true) {
            $this->automaticPadding = Encryption::MAX_COMPATIBILITY_PAYLOAD_LENGTH;
        } elseif ($automaticPadding === false) {
            $this->automaticPadding = 0;
        } else {
            $this->automaticPadding = $automaticPadding;
        }

        return $this;
    }

    /**
     * @return bool
     */
    public function getReuseVAPIDHeaders()
    {
        return $this->reuseVAPIDHeaders;
    }

    /**
     * Reuse VAPID headers in the same flush session to improve performance
     * @param bool $enabled
     *
     * @return WebPush
     */
    public function setReuseVAPIDHeaders(bool $enabled)
    {
        $this->reuseVAPIDHeaders = $enabled;

        return $this;
    }

    /**
     * @return array
     */
    public function getDefaultOptions(): array
    {
        return $this->defaultOptions;
    }

    /**
     * @param array $defaultOptions Keys 'TTL' (Time To Live, defaults 4 weeks), 'urgency', 'topic', 'batchSize'
     *
     * @return WebPush
     */
    public function setDefaultOptions(array $defaultOptions)
    {
        $this->defaultOptions['TTL'] = isset($defaultOptions['TTL']) ? $defaultOptions['TTL'] : 2419200;
        $this->defaultOptions['urgency'] = isset($defaultOptions['urgency']) ? $defaultOptions['urgency'] : null;
        $this->defaultOptions['topic'] = isset($defaultOptions['topic']) ? $defaultOptions['topic'] : null;
        $this->defaultOptions['batchSize'] = isset($defaultOptions['batchSize']) ? $defaultOptions['batchSize'] : 1000;

        return $this;
    }

    /**
     * @return int
     */
    public function countPendingNotifications(): int
    {
        return null !== $this->notifications ? count($this->notifications) : 0;
    }

    /**
     * @param string $audience
     * @param string $contentEncoding
     * @param array $vapid
     * @return array
     * @throws \ErrorException
     */
    private function getVAPIDHeaders(string $audience, string $contentEncoding, array $vapid)
    {
        $vapidHeaders = null;

        $cache_key = null;
        if ($this->reuseVAPIDHeaders) {
            $cache_key = implode('#', [$audience, $contentEncoding, crc32(serialize($vapid))]);
            if (array_key_exists($cache_key, $this->vapidHeaders)) {
                $vapidHeaders = $this->vapidHeaders[$cache_key];
            }
        }

        if (!$vapidHeaders) {
            $vapidHeaders = VAPID::getVapidHeaders($audience, $vapid['subject'], $vapid['publicKey'], $vapid['privateKey'], $contentEncoding);
        }

        if ($this->reuseVAPIDHeaders) {
            $this->vapidHeaders[$cache_key] = $vapidHeaders;
        }

        return $vapidHeaders;
    }
}<|MERGE_RESOLUTION|>--- conflicted
+++ resolved
@@ -104,24 +104,14 @@
     /**
      * Queue a notification. Will be sent when flush() is called.
      *
-<<<<<<< HEAD
-     * @param Subscription $subscription
+     * @param SubscriptionInterface $subscription
      * @param string|null $payload If you want to send an array or object, json_encode it
-=======
-     * @param SubscriptionInterface $subscription
-     * @param string|null $payload If you want to send an array, json_encode it
-     * @param bool $flush If you want to flush directly (usually when you send only one notification)
->>>>>>> 92f4e2bb
      * @param array $options Array with several options tied to this notification. If not set, will use the default options that you can set in the WebPush object
      * @param array $auth Use this auth details instead of what you provided when creating WebPush
      *
      * @throws \ErrorException
      */
-<<<<<<< HEAD
-    public function queueNotification(Subscription $subscription, ?string $payload = null, array $options = [], array $auth = []): void
-=======
-    public function sendNotification(SubscriptionInterface $subscription, ?string $payload = null, bool $flush = false, array $options = [], array $auth = [])
->>>>>>> 92f4e2bb
+    public function queueNotification(SubscriptionInterface $subscription, ?string $payload = null, array $options = [], array $auth = []): void
     {
         if (isset($payload)) {
             if (Utils::safeStrlen($payload) > Encryption::MAX_PAYLOAD_LENGTH) {
@@ -144,14 +134,14 @@
     }
 
     /**
-     * @param Subscription $subscription
+     * @param SubscriptionInterface $subscription
      * @param string|null $payload If you want to send an array or object, json_encode it
      * @param array $options Array with several options tied to this notification. If not set, will use the default options that you can set in the WebPush object
      * @param array $auth Use this auth details instead of what you provided when creating WebPush
      * @return MessageSentReport
      * @throws \ErrorException
      */
-    public function sendOneNotification(Subscription $subscription, ?string $payload = null, array $options = [], array $auth = []): MessageSentReport
+    public function sendOneNotification(SubscriptionInterface $subscription, ?string $payload = null, array $options = [], array $auth = []): MessageSentReport
     {
         $this->queueNotification($subscription, $payload, $options, $auth);
         return $this->flush()->current();
