<?php

declare(strict_types=1);

/*
 * This file is part of the WebPush library.
 *
 * (c) Louis Lagrange <lagrange.louis@gmail.com>
 *
 * For the full copyright and license information, please view the LICENSE
 * file that was distributed with this source code.
 */

namespace Minishlink\WebPush;

use Base64Url\Base64Url;
use GuzzleHttp\Client;
use GuzzleHttp\Exception\RequestException;
use GuzzleHttp\Psr7\Request;
use Psr\Http\Message\ResponseInterface;

class WebPush
{
    public const GCM_URL = 'https://android.googleapis.com/gcm/send';
    public const FCM_BASE_URL = 'https://fcm.googleapis.com';

    /**
     * @var Client
     */
    private $client;

    /**
     * @var array
     */
    private $auth;

    /**
     * @var string
     */
    private $localPublicKey;

    /**
     * @var string
     */
    private $localPrivateKey;

    /**
     * @var null|array Array of array of Notifications
     */
    private $notifications;

    /**
     * @var array Default options : TTL, urgency, topic, batchSize
     */
    private $defaultOptions;

    /**
     * @var int Automatic padding of payloads, if disabled, trade security for bandwidth
     */
    private $automaticPadding = Encryption::MAX_COMPATIBILITY_PAYLOAD_LENGTH;

    /**
     * @var bool Reuse VAPID headers in the same flush session to improve performance
     */
    private $reuseVAPIDHeaders = false;

    /**
     * @var array Dictionary for VAPID headers cache
     */
    private $vapidHeaders = [];

    /**
     * WebPush constructor.
     *
     * @param string|null $localPublicKey
     * @param string|null $localPrivateKey
     * @param array       $auth           Some servers needs authentication
     * @param array       $defaultOptions TTL, urgency, topic, batchSize
     * @param int|null    $timeout        Timeout of POST request
     * @param array       $clientOptions
     *
     * @throws \ErrorException
     */
    public function __construct(string $localPublicKey = null, string $localPrivateKey = null, array $auth = [], array $defaultOptions = [], ?int $timeout = 30, array $clientOptions = [])
    {
        $extensions = [
            'curl' => '[WebPush] curl extension is not loaded but is required. You can fix this in your php.ini.',
            'gmp' => '[WebPush] gmp extension is not loaded but is required for sending push notifications with payload or for VAPID authentication. You can fix this in your php.ini.',
            'mbstring' => '[WebPush] mbstring extension is not loaded but is required for sending push notifications with payload or for VAPID authentication. You can fix this in your php.ini.',
            'openssl' => '[WebPush] openssl extension is not loaded but is required for sending push notifications with payload or for VAPID authentication. You can fix this in your php.ini.',
        ];
        foreach ($extensions as $extension => $message) {
            if (!extension_loaded($extension)) {
                trigger_error($message, E_USER_WARNING);
            }
        }

        if (ini_get('mbstring.func_overload') >= 2) {
            trigger_error("[WebPush] mbstring.func_overload is enabled for str* functions. You must disable it if you want to send push notifications with payload or use VAPID. You can fix this in your php.ini.", E_USER_NOTICE);
        }

        if (isset($auth['VAPID'])) {
            $auth['VAPID'] = VAPID::validate($auth['VAPID']);
        }

        $this->auth = $auth;
        $this->localPublicKey = $localPublicKey;
        $this->localPrivateKey = $localPrivateKey;

        $this->setDefaultOptions($defaultOptions);

        if (!array_key_exists('timeout', $clientOptions) && isset($timeout)) {
            $clientOptions['timeout'] = $timeout;
        }
        $this->client = new Client($clientOptions);
    }

    /**
     * Send a notification.
     *
     * @param Subscription $subscription
     * @param string|null $payload If you want to send an array, json_encode it
     * @param bool $flush If you want to flush directly (usually when you send only one notification)
     * @param array $options Array with several options tied to this notification. If not set, will use the default options that you can set in the WebPush object
     * @param array $auth Use this auth details instead of what you provided when creating WebPush
     *
     * @return \Generator|MessageSentReport[]|true Return an array of information if $flush is set to true and the queued requests has failed.
     *                    Else return true
     *
     * @throws \ErrorException
     */
    public function sendNotification(Subscription $subscription, ?string $payload = null, bool $flush = false, array $options = [], array $auth = [])
    {
        if (isset($payload)) {
            if (Utils::safeStrlen($payload) > Encryption::MAX_PAYLOAD_LENGTH) {
                throw new \ErrorException('Size of payload must not be greater than '.Encryption::MAX_PAYLOAD_LENGTH.' octets.');
            }

            $contentEncoding = $subscription->getContentEncoding();
            if (!$contentEncoding) {
                throw new \ErrorException('Subscription should have a content encoding');
            }

            $payload = Encryption::padPayload($payload, $this->automaticPadding, $contentEncoding);
        }

        if (array_key_exists('VAPID', $auth)) {
            $auth['VAPID'] = VAPID::validate($auth['VAPID']);
        }

        $this->notifications[] = new Notification($subscription, $payload, $options, $auth);

        return false !== $flush ? $this->flush() : true;
    }

    /**
     * Flush notifications. Triggers the requests.
     *
     * @param null|int $batchSize Defaults the value defined in defaultOptions during instantiation (which defaults to 1000).
     *
     * @return \Generator|MessageSentReport[]
     * @throws \ErrorException
     */
    public function flush(?int $batchSize = null): \Generator
    {
        if (null === $this->notifications || empty($this->notifications)) {
            yield from [];
            return;
        }

        if (null === $batchSize) {
            $batchSize = $this->defaultOptions['batchSize'];
        }

        $batches = array_chunk($this->notifications, $batchSize);

        // reset queue
        $this->notifications = [];

        foreach ($batches as $batch) {
            // for each endpoint server type
            $requests = $this->prepare($batch);

	        /** @var Promise[] $promises */
            $promises = [];

            foreach ($requests as $request) {
                $promises[] = $this->client->sendAsync($request)
                    ->then(function ($response) use ($request) {
                        /** @var ResponseInterface $response * */
                        return new MessageSentReport($request, $response);
                    })
                    ->otherwise(function ($reason) {
                        /** @var RequestException $reason **/
                        return new MessageSentReport($reason->getRequest(), $reason->getResponse(), false, $reason->getMessage());
                    });
            }

            foreach ($promises as $promise) {
                yield $promise->wait();
            }
        }

        if ($this->reuseVAPIDHeaders) {
            $this->vapidHeaders = [];
        }
    }

    /**
     * @param array $notifications
     *
     * @return array
     *
     * @throws \ErrorException
     */
    private function prepare(array $notifications): array
    {
        $requests = [];
        /** @var Notification $notification */
        foreach ($notifications as $notification) {
            $subscription = $notification->getSubscription();
            $endpoint = $subscription->getEndpoint();
            $userPublicKey = $subscription->getPublicKey();
            $userAuthToken = $subscription->getAuthToken();
            $contentEncoding = $subscription->getContentEncoding();
            $sharedSecret = $subscription->getSharedSecret();
            $payload = $notification->getPayload();
            $options = $notification->getOptions($this->getDefaultOptions());
            $auth = $notification->getAuth($this->auth);

            if (!empty($payload) && !empty($userPublicKey) && !empty($userAuthToken)) {
<<<<<<< HEAD
                $encrypted = Encryption::encrypt($payload, $userPublicKey, $userAuthToken, $contentEncoding, $sharedSecret, $this->localPublicKey, $this->localPrivateKey);
=======
                if (!$contentEncoding) {
                    throw new \ErrorException('Subscription should have a content encoding');
                }

                $encrypted = Encryption::encrypt($payload, $userPublicKey, $userAuthToken, $contentEncoding);
>>>>>>> 443e2b19
                $cipherText = $encrypted['cipherText'];
                $salt = $encrypted['salt'];
                $localPublicKey = $encrypted['localPublicKey'];

                $headers = [
                    'Content-Type' => 'application/octet-stream',
                    'Content-Encoding' => $contentEncoding,
                ];

                if ($contentEncoding === "aesgcm") {
                    $headers['Encryption'] = 'salt='.Base64Url::encode($salt);
                    $headers['Crypto-Key'] = 'dh='.Base64Url::encode($localPublicKey);
                }

                $encryptionContentCodingHeader = Encryption::getContentCodingHeader($salt, $localPublicKey, $contentEncoding);
                $content = $encryptionContentCodingHeader.$cipherText;

                $headers['Content-Length'] = Utils::safeStrlen($content);
            } else {
                $headers = [
                    'Content-Length' => 0,
                ];

                $content = '';
            }

            $headers['TTL'] = $options['TTL'];

            if (isset($options['urgency'])) {
                $headers['Urgency'] = $options['urgency'];
            }

            if (isset($options['topic'])) {
                $headers['Topic'] = $options['topic'];
            }

            // if GCM
            if (substr($endpoint, 0, strlen(self::GCM_URL)) === self::GCM_URL) {
                if (array_key_exists('GCM', $auth)) {
                    $headers['Authorization'] = 'key='.$auth['GCM'];
                } else {
                    throw new \ErrorException('No GCM API Key specified.');
                }
            }
            // if VAPID (GCM doesn't support it but FCM does)
            elseif (array_key_exists('VAPID', $auth) && $contentEncoding) {
                $audience = parse_url($endpoint, PHP_URL_SCHEME).'://'.parse_url($endpoint, PHP_URL_HOST);
                if (!parse_url($audience)) {
                    throw new \ErrorException('Audience "'.$audience.'"" could not be generated.');
                }

                $vapidHeaders = $this->getVAPIDHeaders($audience, $contentEncoding, $auth['VAPID']);

                $headers['Authorization'] = $vapidHeaders['Authorization'];

                if ($contentEncoding === 'aesgcm') {
                    if (array_key_exists('Crypto-Key', $headers)) {
                        $headers['Crypto-Key'] .= ';'.$vapidHeaders['Crypto-Key'];
                    } else {
                        $headers['Crypto-Key'] = $vapidHeaders['Crypto-Key'];
                    }
                }
            }

            $requests[] = new Request('POST', $endpoint, $headers, $content);
        }

        return $requests;
    }

    /**
     * @return bool
     */
    public function isAutomaticPadding(): bool
    {
        return $this->automaticPadding !== 0;
    }

    /**
     * @return int
     */
    public function getAutomaticPadding()
    {
        return $this->automaticPadding;
    }

    /**
     * @param int|bool $automaticPadding Max padding length
     *
     * @return WebPush
     *
     * @throws \Exception
     */
    public function setAutomaticPadding($automaticPadding): WebPush
    {
        if ($automaticPadding > Encryption::MAX_PAYLOAD_LENGTH) {
            throw new \Exception('Automatic padding is too large. Max is '.Encryption::MAX_PAYLOAD_LENGTH.'. Recommended max is '.Encryption::MAX_COMPATIBILITY_PAYLOAD_LENGTH.' for compatibility reasons (see README).');
        } elseif ($automaticPadding < 0) {
            throw new \Exception('Padding length should be positive or zero.');
        } elseif ($automaticPadding === true) {
            $this->automaticPadding = Encryption::MAX_COMPATIBILITY_PAYLOAD_LENGTH;
        } elseif ($automaticPadding === false) {
            $this->automaticPadding = 0;
        } else {
            $this->automaticPadding = $automaticPadding;
        }

        return $this;
    }

    /**
     * @return bool
     */
    public function getReuseVAPIDHeaders()
    {
        return $this->reuseVAPIDHeaders;
    }

    /**
     * Reuse VAPID headers in the same flush session to improve performance
     * @param bool $enabled
     *
     * @return WebPush
     */
    public function setReuseVAPIDHeaders(bool $enabled)
    {
        $this->reuseVAPIDHeaders = $enabled;

        return $this;
    }

    /**
     * @return array
     */
    public function getDefaultOptions(): array
    {
        return $this->defaultOptions;
    }

    /**
     * @param array $defaultOptions Keys 'TTL' (Time To Live, defaults 4 weeks), 'urgency', 'topic', 'batchSize'
     *
     * @return WebPush
     */
    public function setDefaultOptions(array $defaultOptions)
    {
        $this->defaultOptions['TTL'] = isset($defaultOptions['TTL']) ? $defaultOptions['TTL'] : 2419200;
        $this->defaultOptions['urgency'] = isset($defaultOptions['urgency']) ? $defaultOptions['urgency'] : null;
        $this->defaultOptions['topic'] = isset($defaultOptions['topic']) ? $defaultOptions['topic'] : null;
        $this->defaultOptions['batchSize'] = isset($defaultOptions['batchSize']) ? $defaultOptions['batchSize'] : 1000;

        return $this;
    }

    /**
     * @return int
     */
    public function countPendingNotifications(): int
    {
        return null !== $this->notifications ? count($this->notifications) : 0;
    }

    /**
     * @param string $audience
     * @param string $contentEncoding
     * @param array $vapid
     * @return array
     * @throws \ErrorException
     */
    private function getVAPIDHeaders(string $audience, string $contentEncoding, array $vapid)
    {
        $vapidHeaders = null;

        $cache_key = null;
        if ($this->reuseVAPIDHeaders) {
            $cache_key = implode('#', [$audience, $contentEncoding, crc32(serialize($vapid))]);
            if (array_key_exists($cache_key, $this->vapidHeaders)) {
                $vapidHeaders = $this->vapidHeaders[$cache_key];
            }
        }

        if (!$vapidHeaders) {
            $vapidHeaders = VAPID::getVapidHeaders($audience, $vapid['subject'], $vapid['publicKey'], $vapid['privateKey'], $contentEncoding);
        }

        if ($this->reuseVAPIDHeaders) {
            $this->vapidHeaders[$cache_key] = $vapidHeaders;
        }

        return $vapidHeaders;
    }
}<|MERGE_RESOLUTION|>--- conflicted
+++ resolved
@@ -229,15 +229,11 @@
             $auth = $notification->getAuth($this->auth);
 
             if (!empty($payload) && !empty($userPublicKey) && !empty($userAuthToken)) {
-<<<<<<< HEAD
-                $encrypted = Encryption::encrypt($payload, $userPublicKey, $userAuthToken, $contentEncoding, $sharedSecret, $this->localPublicKey, $this->localPrivateKey);
-=======
                 if (!$contentEncoding) {
                     throw new \ErrorException('Subscription should have a content encoding');
                 }
 
-                $encrypted = Encryption::encrypt($payload, $userPublicKey, $userAuthToken, $contentEncoding);
->>>>>>> 443e2b19
+                $encrypted = Encryption::encrypt($payload, $userPublicKey, $userAuthToken, $contentEncoding, $sharedSecret, $this->localPublicKey, $this->localPrivateKey);
                 $cipherText = $encrypted['cipherText'];
                 $salt = $encrypted['salt'];
                 $localPublicKey = $encrypted['localPublicKey'];
