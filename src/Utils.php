<?php

/*
 * This file is part of the WebPush library.
 *
 * (c) Louis Lagrange <lagrange.louis@gmail.com>
 *
 * For the full copyright and license information, please view the LICENSE
 * file that was distributed with this source code.
 */

namespace Minishlink\WebPush;

class Utils
{
<<<<<<< HEAD
    public static function safe_strlen($string)
    {
        return mb_strlen($string, '8bit');
=======
    public static function safeStrlen($string) {
        return mb_strlen($string, "8bit");
>>>>>>> dd1da44e
    }
}<|MERGE_RESOLUTION|>--- conflicted
+++ resolved
@@ -13,13 +13,8 @@
 
 class Utils
 {
-<<<<<<< HEAD
-    public static function safe_strlen($string)
+    public static function safeStrlen($string)
     {
         return mb_strlen($string, '8bit');
-=======
-    public static function safeStrlen($string) {
-        return mb_strlen($string, "8bit");
->>>>>>> dd1da44e
     }
 }