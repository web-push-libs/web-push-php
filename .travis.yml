dist: trusty
language: php

php:
  - 5.6
  - hhvm
  - 7.0

env:
  - TRAVIS_NODE_VERSION="stable"

before_install:
  - nvm install node

install:
<<<<<<< HEAD
  - npm install git+https://git@github.com/Minishlink/web-push-testing-service.git#fix-buildasync -g
=======
  - npm install web-push-testing-service@0.3.0 -g
>>>>>>> 130f8e8e

before_script:
  - composer install --prefer-source -n --no-dev
  - "export DISPLAY=:99.0"
  - "sh -e /etc/init.d/xvfb start || echo \"Unable to start virtual display.\""
  - sleep 3 # give xvfb some time to start

script:
  - web-push-testing-service start example -p 9012
  - phpunit -c phpunit.travis.xml
  - web-push-testing-service stop example<|MERGE_RESOLUTION|>--- conflicted
+++ resolved
@@ -13,11 +13,7 @@
   - nvm install node
 
 install:
-<<<<<<< HEAD
-  - npm install git+https://git@github.com/Minishlink/web-push-testing-service.git#fix-buildasync -g
-=======
   - npm install web-push-testing-service@0.3.0 -g
->>>>>>> 130f8e8e
 
 before_script:
   - composer install --prefer-source -n --no-dev
