--- conflicted
+++ resolved
@@ -152,54 +152,9 @@
                 $sendResp = $this->webPush->sendNotification($subscription, $payload, true);
                 $this->assertInstanceOf(\Generator::class, $sendResp);
 
-<<<<<<< HEAD
-                /** @var \Minishlink\WebPush\MessageSentReport $report */
-                foreach ($sendResp as $report) {
-                    $this->assertTrue($report->isSuccess());
-=======
-                try {
-                    $report = $this->webPush->sendOneNotification($subscription, $payload);
-                    $this->assertInstanceOf(\Minishlink\WebPush\MessageSentReport::class, $report);
-                    $this->assertTrue($report->isSuccess());
-
-                    $dataString = json_encode([
-                        'testSuiteId' => self::$testSuiteId,
-                        'testId' => $testId,
-                    ]);
-
-                    $getNotificationCurl = curl_init(self::$testServiceUrl.'/api/get-notification-status/');
-                    curl_setopt_array($getNotificationCurl, [
-                        CURLOPT_POST => true,
-                        CURLOPT_POSTFIELDS => $dataString,
-                        CURLOPT_RETURNTRANSFER => true,
-                        CURLOPT_HTTPHEADER => [
-                            'Content-Type: application/json',
-                            'Content-Length: '.strlen($dataString),
-                        ],
-                        CURLOPT_TIMEOUT => self::$timeout,
-                    ]);
-
-                    $parsedResp = $this->getResponse($getNotificationCurl);
-
-                    if (!property_exists($parsedResp->{'data'}, 'messages')) {
-                        throw new Exception('web-push-testing-service error, no messages: '.json_encode($parsedResp));
-                    }
-
-                    $messages = $parsedResp->{'data'}->{'messages'};
-                    $this->assertEquals(1, count($messages));
-                    $this->assertEquals($payload, $messages[0]);
-                } catch (Exception $e) {
-                    if (strpos($endpoint, 'https://android.googleapis.com/gcm/send') === 0
-                        && !array_key_exists('GCM', $options)) {
-                        if ($e->getMessage() !== 'No GCM API Key specified.') {
-                            echo $e;
-                        }
-                        $this->assertEquals($e->getMessage(), 'No GCM API Key specified.');
-                    } else {
-                        throw $e;
-                    }
->>>>>>> 94c7677e
-                }
+                $report = $this->webPush->sendOneNotification($subscription, $payload);
+                $this->assertInstanceOf(\Minishlink\WebPush\MessageSentReport::class, $report);
+                $this->assertTrue($report->isSuccess());
 
                 $dataString = json_encode([
                     'testSuiteId' => self::$testSuiteId,
@@ -220,12 +175,13 @@
 
                 $parsedResp = $this->getResponse($getNotificationCurl);
 
-                if (!property_exists($parsedResp->data, 'messages')) {
+                if (!property_exists($parsedResp->{'data'}, 'messages')) {
                     throw new Exception('web-push-testing-service error, no messages: '.json_encode($parsedResp));
                 }
 
-                $this->assertEquals(1, count($parsedResp->data->messages));
-                $this->assertEquals($payload, $parsedResp->data->messages[0]);
+                $messages = $parsedResp->{'data'}->{'messages'};
+                $this->assertEquals(1, count($messages));
+                $this->assertEquals($payload, $messages[0]);
             }
         };
     }
