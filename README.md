# WebPush [![Build Status](https://travis-ci.org/Minishlink/web-push.svg?branch=master)](https://travis-ci.org/Minishlink/web-push)
> Web Push library for PHP

## Installation
`composer require minishlink/web-push`

## Usage
WebPush can be used to send notifications to endpoints which server delivers web push notifications as described in 
the [Web Push API specification](http://www.w3.org/TR/push-api/).
As it is standardized, you don't have to worry about what server type it relies on.

<<<<<<< HEAD
=======
__*Currently, WebPush doesn't support payloads at all.
It is under development (see ["payload" branch](https://github.com/Minishlink/web-push/tree/payload)).*__
Development of payload support is stopped until [this PHP bug](https://bugs.php.net/bug.php?id=67304) is fixed.
If you need to show custom info in your notifications, you will have to fetch this info from your server in your Service
Worker when displaying the notification (see [this example](https://github.com/Minishlink/physbook/blob/e98ac7c3b7dd346eee1f315b8723060e8a3fc5cb/web/service-worker.js#L75)).

>>>>>>> d7fb74b7
```php
<?php

use Minishlink\WebPush\WebPush;

// array of endpoints
$endpoints = array(
    'https://updates.push.services.mozilla.com/push/abc...', // Firefox 43+
    'https://updates.push.services.mozilla.com/push/def...',
    'https://example.com/other/endpoint/of/another/vendor/abc...',
    'https://example.com/other/endpoint/of/another/vendor/abc...',
);

// array of payloads which are strings or null (json_encode your arrays)
$payloads = array(
    'hello !',
    '{"msg":"test"}',
    null,
    '',
);

// array of the public keys of each users
$userPublicKeys = array(
    'thePublicKeysCorrespondingToFirstEndpoint',
    'thePublicKeysCorrespondingToSecondEndpoint',
    'thePublicKeysCorrespondingToThirdEndpoint',
    'thePublicKeysCorrespondingToFourthEndpoint',
);

$webPush = new WebPush();
<<<<<<< HEAD
$webPush->sendNotification($endpoints[0]); // send one notification without payload
$webPush->sendNotifications($endpoints); // send multiple notifications without payloads

$webPush->sendNotification($endpoints[0], $payloads[0], $userPublicKeys[0]); // send one notification with payload
$webPush->sendNotifications($endpoints, $payloads, $userPublicKeys); // send multiple notifications with payloads
=======

// send multiple notifications
foreach ($endpoints as $endpoint) {
    $webPush->sendNotification($endpoint);
}
$webPush->flush();

// send one notification and flush directly
$webPush->sendNotification($endpoints[0], null, null, true);
>>>>>>> d7fb74b7
```

### GCM servers notes (Chrome)
For compatibility reasons, this library detects if the server is a GCM server and appropriately sends the notification.
GCM servers don't support encrypted payloads yet so WebPush will skip the payload.
If you still want to show that payload on your notification, you should get that data on client-side from your server 
where you will have to store somewhere the history of notifications.

You will need to specify your GCM api key when instantiating WebPush:
```php
<?php

use Minishlink\WebPush\WebPush;

$endpoint = 'https://android.googleapis.com/gcm/send/abcdef...'; // Chrome
$apiKeys = array(
    'GCM' => 'MY_GCM_API_KEY',
);

$webPush = new WebPush($apiKeys);
$webPush->sendNotification($endpoint, null, null, true);
```

### Changing the browser client
By default, WebPush will use `MultiCurl`, allowing to send multiple notifications in parallel.
You can change the client to any client extending `\Buzz\Client\AbstractClient`.
Timeout is configurable in the constructor.

```php
<?php

use Minishlink\WebPush\WebPush;

$client = new \Buzz\Client\Curl();
$timeout = 20; // seconds
$webPush = new WebPush(array(), null, $timeout, $client);
```

You have access to the inner browser if you want to configure it further.
```php
<?php

use Minishlink\WebPush\WebPush;

$webPush = new WebPush();

/** @var $browser \Buzz\Browser */
$browser = $webPush->getBrowser();
```

## Common questions

### Is there any plugin/bundle/extension for my favorite PHP framework?
The following are available:

- Symfony: [MinishlinkWebPushBundle](https://github.com/Minishlink/web-push-bundle)

Feel free to add your own!

### Is the API stable?
Not until the [Push API spec](http://www.w3.org/TR/push-api/) is finished.

### What about security?
Internally, WebPush uses the [phpecc](https://github.com/phpecc/phpecc) Elliptic Curve Cryptography library to create 
local public and private keys and compute the shared secret. 
Then, WebPush uses `openssl` in order to encrypt the payload with the encryption key.

### How to solve "SSL certificate problem: unable to get local issuer certificate" ?
Your installation lacks some certificates.

1. Download [cacert.pem](http://curl.haxx.se/ca/cacert.pem).
2. Edit your `php.ini`: after `[curl]`, type `curl.cainfo = /path/to/cacert.pem`.

You can also force using a client without peer verification.

### I need to send notifications to native apps. (eg. APNS for iOS)
WebPush is for web apps.
You need something like [RMSPushNotificationsBundle](https://github.com/richsage/RMSPushNotificationsBundle) (Symfony).

### This is PHP... I need Javascript!
This library was inspired by the Node.js [marco-c/web-push](https://github.com/marco-c/web-push) library.

## Contributing
See [CONTRIBUTING.md](https://github.com/Minishlink/web-push/blob/master/CONTRIBUTING.md).

## Tests
Copy `phpunit.xml` from `phpunit.dist.xml` and fill it with your test endpoints and private keys.

## License
[MIT](https://github.com/Minishlink/web-push/blob/master/LICENSE)<|MERGE_RESOLUTION|>--- conflicted
+++ resolved
@@ -9,62 +9,47 @@
 the [Web Push API specification](http://www.w3.org/TR/push-api/).
 As it is standardized, you don't have to worry about what server type it relies on.
 
-<<<<<<< HEAD
-=======
-__*Currently, WebPush doesn't support payloads at all.
-It is under development (see ["payload" branch](https://github.com/Minishlink/web-push/tree/payload)).*__
-Development of payload support is stopped until [this PHP bug](https://bugs.php.net/bug.php?id=67304) is fixed.
-If you need to show custom info in your notifications, you will have to fetch this info from your server in your Service
-Worker when displaying the notification (see [this example](https://github.com/Minishlink/physbook/blob/e98ac7c3b7dd346eee1f315b8723060e8a3fc5cb/web/service-worker.js#L75)).
-
->>>>>>> d7fb74b7
 ```php
 <?php
 
 use Minishlink\WebPush\WebPush;
 
-// array of endpoints
-$endpoints = array(
-    'https://updates.push.services.mozilla.com/push/abc...', // Firefox 43+
-    'https://updates.push.services.mozilla.com/push/def...',
-    'https://example.com/other/endpoint/of/another/vendor/abc...',
-    'https://example.com/other/endpoint/of/another/vendor/abc...',
-);
-
-// array of payloads which are strings or null (json_encode your arrays)
-$payloads = array(
-    'hello !',
-    '{"msg":"test"}',
-    null,
-    '',
-);
-
-// array of the public keys of each users
-$userPublicKeys = array(
-    'thePublicKeysCorrespondingToFirstEndpoint',
-    'thePublicKeysCorrespondingToSecondEndpoint',
-    'thePublicKeysCorrespondingToThirdEndpoint',
-    'thePublicKeysCorrespondingToFourthEndpoint',
+// array of notifications
+$notifications = array(
+    array(
+        'endpoint' => 'https://updates.push.services.mozilla.com/push/abc...', // Firefox 43+
+        'payload' => 'hello !',
+        'userPublicKey' => 'dahaj5365sq',
+    ), array(
+        'endpoint' => 'https://android.googleapis.com/gcm/send/abcdef...', // Chrome
+        'payload' => null,
+        'userPublicKey' => null,
+    ), array(
+        'endpoint' => 'https://example.com/other/endpoint/of/another/vendor/abcdef...',
+        'payload' => '{"msg":"test"}',
+        'userPublicKey' => 'fsqdjknadsanlk',
+    ),
 );
 
 $webPush = new WebPush();
-<<<<<<< HEAD
-$webPush->sendNotification($endpoints[0]); // send one notification without payload
-$webPush->sendNotifications($endpoints); // send multiple notifications without payloads
 
-$webPush->sendNotification($endpoints[0], $payloads[0], $userPublicKeys[0]); // send one notification with payload
-$webPush->sendNotifications($endpoints, $payloads, $userPublicKeys); // send multiple notifications with payloads
-=======
-
-// send multiple notifications
-foreach ($endpoints as $endpoint) {
-    $webPush->sendNotification($endpoint);
+// send multiple notifications with payload
+foreach ($notifications as $notification) {
+    $webPush->sendNotification(
+        $notification['endpoint'],
+        $notification['payload'], // optional (defaults null)
+        $notification['userPublicKey'] // optional (defaults null)
+    );
 }
 $webPush->flush();
 
 // send one notification and flush directly
-$webPush->sendNotification($endpoints[0], null, null, true);
->>>>>>> d7fb74b7
+$webPush->sendNotification(
+    $notifications[0]['endpoint'],
+    $notifications[0]['payload'], // optional (defaults null)
+    $notifications[0]['userPublicKey'], // optional (defaults null)
+    true // optional (defaults false)
+);
 ```
 
 ### GCM servers notes (Chrome)
