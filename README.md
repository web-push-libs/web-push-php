# WebPush
> Web Push library for PHP

[![Build Status](https://travis-ci.org/Minishlink/web-push.svg?branch=master)](https://travis-ci.org/Minishlink/web-push)
[![SensioLabsInsight](https://insight.sensiolabs.com/projects/d60e8eea-aea1-4739-8ce0-a3c3c12c6ccf/mini.png)](https://insight.sensiolabs.com/projects/d60e8eea-aea1-4739-8ce0-a3c3c12c6ccf)

## Installation
`composer require minishlink/web-push`

## Usage
WebPush can be used to send notifications to endpoints which server delivers web push notifications as described in 
the [Web Push API specification](http://www.w3.org/TR/push-api/).
As it is standardized, you don't have to worry about what server type it relies on.

<<<<<<< HEAD
=======
__*Currently, WebPush doesn't support payloads at all.
It is under development (see ["payload" branch](https://github.com/Minishlink/web-push/tree/payload)).
PHP 7.1 will be needed for some encryption features.*__
Development of payload support is stopped until [this PHP bug](https://bugs.php.net/bug.php?id=67304) is fixed.
If you need to show custom info in your notifications, you will have to fetch this info from your server in your Service
Worker when displaying the notification (see [this example](https://github.com/Minishlink/physbook/blob/e98ac7c3b7dd346eee1f315b8723060e8a3fc5cb/web/service-worker.js#L75)).

>>>>>>> eb5902d1
```php
<?php

use Minishlink\WebPush\WebPush;

// array of notifications
$notifications = array(
    array(
        'endpoint' => 'https://updates.push.services.mozilla.com/push/abc...', // Firefox 43+
        'payload' => 'hello !',
        'userPublicKey' => 'dahaj5365sq',
    ), array(
        'endpoint' => 'https://android.googleapis.com/gcm/send/abcdef...', // Chrome
        'payload' => null,
        'userPublicKey' => null,
    ), array(
        'endpoint' => 'https://example.com/other/endpoint/of/another/vendor/abcdef...',
        'payload' => '{"msg":"test"}',
        'userPublicKey' => 'fsqdjknadsanlk',
    ),
);

$webPush = new WebPush();

// send multiple notifications with payload
foreach ($notifications as $notification) {
    $webPush->sendNotification(
        $notification['endpoint'],
        $notification['payload'], // optional (defaults null)
        $notification['userPublicKey'] // optional (defaults null)
    );
}
$webPush->flush();

// send one notification and flush directly
$webPush->sendNotification(
    $notifications[0]['endpoint'],
    $notifications[0]['payload'], // optional (defaults null)
    $notifications[0]['userPublicKey'], // optional (defaults null)
    true // optional (defaults false)
);
```

### GCM servers notes (Chrome)
For compatibility reasons, this library detects if the server is a GCM server and appropriately sends the notification.
GCM servers don't support encrypted payloads yet so WebPush will skip the payload.
If you still want to show that payload on your notification, you should get that data on client-side from your server 
where you will have to store somewhere the history of notifications.

You will need to specify your GCM api key when instantiating WebPush:
```php
<?php

use Minishlink\WebPush\WebPush;

$endpoint = 'https://android.googleapis.com/gcm/send/abcdef...'; // Chrome
$apiKeys = array(
    'GCM' => 'MY_GCM_API_KEY',
);

$webPush = new WebPush($apiKeys);
$webPush->sendNotification($endpoint, null, null, true);
```

### Time To Live
Time To Live (TTL, in seconds) is how long a push message is retained by the push service (eg. Mozilla) in case the user browser 
is not yet accessible (eg. is not connected). You may want to use a very long time for important notifications. The default TTL is 4 weeks. 
However, if you send multiple nonessential notifications, set a TTL of 0: the push notification will be delivered only 
if the user is currently connected. For other cases, you should use a minimum of one day if your users have multiple time 
zones, and if you don't several hours will suffice.

```php
<?php

use Minishlink\WebPush\WebPush;

$webPush = new WebPush(); // default TTL is 4 weeks
// send some important notifications...

$webPush->setTTL(3600);
// send some not so important notifications

$webPush->setTTL(0);
// send some trivial notifications
```

### Changing the browser client
By default, WebPush will use `MultiCurl`, allowing to send multiple notifications in parallel.
You can change the client to any client extending `\Buzz\Client\AbstractClient`.
Timeout is configurable in the constructor.

```php
<?php

use Minishlink\WebPush\WebPush;

$client = new \Buzz\Client\Curl();
$timeout = 20; // seconds
$webPush = new WebPush(array(), null, $timeout, $client);
```

You have access to the inner browser if you want to configure it further.
```php
<?php

use Minishlink\WebPush\WebPush;

$webPush = new WebPush();

/** @var $browser \Buzz\Browser */
$browser = $webPush->getBrowser();
```

## Common questions

### Is there any plugin/bundle/extension for my favorite PHP framework?
The following are available:

- Symfony: [MinishlinkWebPushBundle](https://github.com/Minishlink/web-push-bundle)

Feel free to add your own!

### Is the API stable?
Not until the [Push API spec](http://www.w3.org/TR/push-api/) is finished.

### What about security?
Internally, WebPush uses the [phpecc](https://github.com/phpecc/phpecc) Elliptic Curve Cryptography library to create 
local public and private keys and compute the shared secret. 
Then, WebPush uses `openssl` in order to encrypt the payload with the encryption key.

### How to solve "SSL certificate problem: unable to get local issuer certificate" ?
Your installation lacks some certificates.

1. Download [cacert.pem](http://curl.haxx.se/ca/cacert.pem).
2. Edit your `php.ini`: after `[curl]`, type `curl.cainfo = /path/to/cacert.pem`.

You can also force using a client without peer verification.

### I need to send notifications to native apps. (eg. APNS for iOS)
WebPush is for web apps.
You need something like [RMSPushNotificationsBundle](https://github.com/richsage/RMSPushNotificationsBundle) (Symfony).

### This is PHP... I need Javascript!
This library was inspired by the Node.js [marco-c/web-push](https://github.com/marco-c/web-push) library.

## Contributing
See [CONTRIBUTING.md](https://github.com/Minishlink/web-push/blob/master/CONTRIBUTING.md).

## Tests
Copy `phpunit.xml` from `phpunit.dist.xml` and fill it with your test endpoints and private keys.

## License
[MIT](https://github.com/Minishlink/web-push/blob/master/LICENSE)<|MERGE_RESOLUTION|>--- conflicted
+++ resolved
@@ -12,16 +12,6 @@
 the [Web Push API specification](http://www.w3.org/TR/push-api/).
 As it is standardized, you don't have to worry about what server type it relies on.
 
-<<<<<<< HEAD
-=======
-__*Currently, WebPush doesn't support payloads at all.
-It is under development (see ["payload" branch](https://github.com/Minishlink/web-push/tree/payload)).
-PHP 7.1 will be needed for some encryption features.*__
-Development of payload support is stopped until [this PHP bug](https://bugs.php.net/bug.php?id=67304) is fixed.
-If you need to show custom info in your notifications, you will have to fetch this info from your server in your Service
-Worker when displaying the notification (see [this example](https://github.com/Minishlink/physbook/blob/e98ac7c3b7dd346eee1f315b8723060e8a3fc5cb/web/service-worker.js#L75)).
-
->>>>>>> eb5902d1
 ```php
 <?php
 
